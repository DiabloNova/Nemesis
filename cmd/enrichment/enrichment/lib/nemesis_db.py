--- conflicted
+++ resolved
@@ -822,27 +822,8 @@
                     ip_address,
                 )
 
-<<<<<<< HEAD
         if not results:
             raise RuntimeError("Failed to add host to database: null result returned")
-=======
-        if auth_data.is_cracked:
-            # update any values in the table where the hash matches this cracked value
-            async with self.pool.acquire() as conn:
-                await conn.execute(
-                    """
-                    UPDATE nemesis.extracted_hashes
-                    SET is_cracked = True, plaintext_value = $1
-                    WHERE is_cracked= False AND hash_value = $2
-                    """,
-                    auth_data.plaintext_value,
-                    auth_data.hash_value
-                )
-
-
-    async def add_dpapi_blob(self, dpapi_blob: DpapiBlob) -> None:
-        """Adds a new `nemesis.dpapi_blobs` entry from a DpapiBlob class object."""
->>>>>>> ecc6ab82
 
         if len(results[0]) != 2:
             raise RuntimeError("Failed to add host to database: unexpected result returned")
@@ -1063,6 +1044,19 @@
     #             auth_data.plaintext_value,
     #         )
 
+    # if auth_data.is_cracked:
+    #     # update any values in the table where the hash matches this cracked value
+    #     async with self.pool.acquire() as conn:
+    #         await conn.execute(
+    #             """
+    #             UPDATE nemesis.extracted_hashes
+    #             SET is_cracked = True, plaintext_value = $1
+    #             WHERE is_cracked= False AND hash_value = $2
+    #             """,
+    #             auth_data.plaintext_value,
+    #             auth_data.hash_value
+    #         )
+
     # async def add_dpapi_blob(self, dpapi_blob: DpapiBlob) -> None:
     #     """Adds a new `nemesis.dpapi_blobs` entry from a DpapiBlob class object."""
 
@@ -1422,137 +1416,137 @@
                 process.description,
             )
 
-    # async def add_network_connection(self, network_connection: NetworkConnection) -> None:
-    #     """Adds a new `nemesis.network_connections` entry from a NetworkConnection class object."""
-
-    #     query = (
-    #         "INSERT INTO nemesis.network_connections as t(agent_id, project_id, source, timestamp, expiration, local_address, remote_address, protocol, state, process_id, process_name, service) "
-    #         "VALUES ($1, $2, $3, $4, $5, $6, $7, $8, $9, $10, $11, $12) "
-    #     )
-
-    #     async with self.pool.acquire() as conn:
-    #         await conn.execute(
-    #             query,
-    #             network_connection.agent_id,
-    #             network_connection.project_id,
-    #             network_connection.source,
-    #             network_connection.timestamp,
-    #             network_connection.expiration,
-    #             network_connection.local_address,
-    #             network_connection.remote_address,
-    #             network_connection.protocol,
-    #             network_connection.state,
-    #             network_connection.process_id,
-    #             network_connection.process_name,
-    #             network_connection.service,
-    #         )
-
-    # async def add_filesystem_object(self, file_info: FileInfo) -> None:
-    #     """Adds a new `nemesis.filesystem_objects` entry from a FileInfo class object."""
-
-    #     # NOTE: size, access_time, creation_time, modification_time, and SDDL are the first in
-    #     #   COALESCE to ensure we update the accurate most recent value
-    #     query = (
-    #         "INSERT INTO nemesis.filesystem_objects as t(agent_id, project_id, source, timestamp, expiration, path, name, extension, type, size, access_time, creation_time, modification_time, owner, sddl) "
-    #         "VALUES ($1, $2, $3, $4, $5, $6, $7, $8, $9, $10, $11, $12, $13, $14, $15) "
-    #         "ON CONFLICT (project_id, source, path) "
-    #         "DO UPDATE SET "
-    #         "  name = COALESCE(t.name, excluded.name),"
-    #         "  extension = COALESCE(t.extension, excluded.extension),"
-    #         "  type = COALESCE(t.type, excluded.type),"
-    #         "  size = COALESCE(excluded.size, t.size),"
-    #         "  access_time = COALESCE(excluded.access_time, t.access_time),"
-    #         "  creation_time = COALESCE(excluded.creation_time, t.creation_time),"
-    #         "  modification_time = COALESCE(excluded.modification_time, t.modification_time),"
-    #         "  sddl = COALESCE(excluded.sddl, t.sddl)"
-    #     )
-
-    #     async with self.pool.acquire() as conn:
-    #         await conn.execute(
-    #             query,
-    #             file_info.agent_id,
-    #             file_info.project_id,
-    #             file_info.source,
-    #             file_info.timestamp,
-    #             file_info.expiration,
-    #             file_info.path,
-    #             file_info.name,
-    #             file_info.extension,
-    #             file_info.type,
-    #             file_info.size,
-    #             file_info.access_time,
-    #             file_info.creation_time,
-    #             file_info.modification_time,
-    #             file_info.owner,
-    #             file_info.sddl,
-    #         )
-
-    # async def add_filesystem_object_from_enriched(self, file_data_enriched: FileInfoDataEnriched) -> None:
-    #     """Adds a new `nemesis.filesystem_objects` entry from a FileInfoDataEnriched class object."""
-
-    #     # NOTE: size, magic_type, nemesis_file_id are the first in
-    #     #   COALESCE to ensure we update the accurate most recent value
-    #     query = (
-    #         "INSERT INTO nemesis.filesystem_objects as t(agent_id, project_id, source, timestamp, expiration, path, name, extension, type, size, magic_type, nemesis_file_id) "
-    #         "VALUES ($1, $2, $3, $4, $5, $6, $7, $8, $9, $10, $11, $12) "
-    #         "ON CONFLICT (project_id, source, path) "
-    #         "DO UPDATE SET "
-    #         "  name = COALESCE(t.name, excluded.name),"
-    #         "  extension = COALESCE(t.extension, excluded.extension),"
-    #         "  size = COALESCE(excluded.size, t.size),"
-    #         "  magic_type = COALESCE(excluded.magic_type, t.magic_type),"
-    #         "  nemesis_file_id = COALESCE(excluded.nemesis_file_id, t.nemesis_file_id)"
-    #     )
-
-    #     async with self.pool.acquire() as conn:
-    #         await conn.execute(
-    #             query,
-    #             file_data_enriched.agent_id,
-    #             file_data_enriched.project_id,
-    #             file_data_enriched.source,
-    #             file_data_enriched.timestamp,
-    #             file_data_enriched.expiration,
-    #             file_data_enriched.path,
-    #             file_data_enriched.name,
-    #             file_data_enriched.extension,
-    #             "file",
-    #             file_data_enriched.size,
-    #             file_data_enriched.magic_type,
-    #             file_data_enriched.nemesis_file_id,
-    #         )
-
-    # async def add_file_data_enriched(self, file_data_enriched: FileDataEnriched) -> None:
-    #     """Adds a new `nemesis.file_data_enriched` entry from a FileDataEnriched class object."""
-
-    #     query = (
-    #         "INSERT INTO nemesis.file_data_enriched as t(agent_id, project_id, source, timestamp, expiration, object_id, originating_object_id, path, name, size, md5, sha1, sha256, nemesis_file_type, magic_type, converted_pdf_id, extracted_plaintext_id, extracted_source_id, tags) "
-    #         "VALUES ($1, $2, $3, $4, $5, $6, $7, $8, $9, $10, $11, $12, $13, $14, $15, $16, $17, $18, $19) "
-    #         " ON CONFLICT DO NOTHING"
-    #     )
-
-    #     async with self.pool.acquire() as conn:
-    #         await conn.execute(
-    #             query,
-    #             file_data_enriched.agent_id,
-    #             file_data_enriched.project_id,
-    #             file_data_enriched.source,
-    #             file_data_enriched.timestamp,
-    #             file_data_enriched.expiration,
-    #             file_data_enriched.object_id,
-    #             file_data_enriched.originating_object_id,
-    #             file_data_enriched.path,
-    #             file_data_enriched.name,
-    #             file_data_enriched.size,
-    #             file_data_enriched.md5,
-    #             file_data_enriched.sha1,
-    #             file_data_enriched.sha256,
-    #             file_data_enriched.nemesis_file_type,
-    #             file_data_enriched.magic_type,
-    #             file_data_enriched.converted_pdf_id,
-    #             file_data_enriched.extracted_plaintext_id,
-    #             file_data_enriched.extracted_source_id,
-    #             file_data_enriched.tags,
-    #         )
+        # async def add_network_connection(self, network_connection: NetworkConnection) -> None:
+        #     """Adds a new `nemesis.network_connections` entry from a NetworkConnection class object."""
+
+        #     query = (
+        #         "INSERT INTO nemesis.network_connections as t(agent_id, project_id, source, timestamp, expiration, local_address, remote_address, protocol, state, process_id, process_name, service) "
+        #         "VALUES ($1, $2, $3, $4, $5, $6, $7, $8, $9, $10, $11, $12) "
+        #     )
+
+        #     async with self.pool.acquire() as conn:
+        #         await conn.execute(
+        #             query,
+        #             network_connection.agent_id,
+        #             network_connection.project_id,
+        #             network_connection.source,
+        #             network_connection.timestamp,
+        #             network_connection.expiration,
+        #             network_connection.local_address,
+        #             network_connection.remote_address,
+        #             network_connection.protocol,
+        #             network_connection.state,
+        #             network_connection.process_id,
+        #             network_connection.process_name,
+        #             network_connection.service,
+        #         )
+
+        # async def add_filesystem_object(self, file_info: FileInfo) -> None:
+        #     """Adds a new `nemesis.filesystem_objects` entry from a FileInfo class object."""
+
+        #     # NOTE: size, access_time, creation_time, modification_time, and SDDL are the first in
+        #     #   COALESCE to ensure we update the accurate most recent value
+        #     query = (
+        #         "INSERT INTO nemesis.filesystem_objects as t(agent_id, project_id, source, timestamp, expiration, path, name, extension, type, size, access_time, creation_time, modification_time, owner, sddl) "
+        #         "VALUES ($1, $2, $3, $4, $5, $6, $7, $8, $9, $10, $11, $12, $13, $14, $15) "
+        #         "ON CONFLICT (project_id, source, path) "
+        #         "DO UPDATE SET "
+        #         "  name = COALESCE(t.name, excluded.name),"
+        #         "  extension = COALESCE(t.extension, excluded.extension),"
+        #         "  type = COALESCE(t.type, excluded.type),"
+        #         "  size = COALESCE(excluded.size, t.size),"
+        #         "  access_time = COALESCE(excluded.access_time, t.access_time),"
+        #         "  creation_time = COALESCE(excluded.creation_time, t.creation_time),"
+        #         "  modification_time = COALESCE(excluded.modification_time, t.modification_time),"
+        #         "  sddl = COALESCE(excluded.sddl, t.sddl)"
+        #     )
+
+        #     async with self.pool.acquire() as conn:
+        #         await conn.execute(
+        #             query,
+        #             file_info.agent_id,
+        #             file_info.project_id,
+        #             file_info.source,
+        #             file_info.timestamp,
+        #             file_info.expiration,
+        #             file_info.path,
+        #             file_info.name,
+        #             file_info.extension,
+        #             file_info.type,
+        #             file_info.size,
+        #             file_info.access_time,
+        #             file_info.creation_time,
+        #             file_info.modification_time,
+        #             file_info.owner,
+        #             file_info.sddl,
+        #         )
+
+        # async def add_filesystem_object_from_enriched(self, file_data_enriched: FileInfoDataEnriched) -> None:
+        #     """Adds a new `nemesis.filesystem_objects` entry from a FileInfoDataEnriched class object."""
+
+        #     # NOTE: size, magic_type, nemesis_file_id are the first in
+        #     #   COALESCE to ensure we update the accurate most recent value
+        #     query = (
+        #         "INSERT INTO nemesis.filesystem_objects as t(agent_id, project_id, source, timestamp, expiration, path, name, extension, type, size, magic_type, nemesis_file_id) "
+        #         "VALUES ($1, $2, $3, $4, $5, $6, $7, $8, $9, $10, $11, $12) "
+        #         "ON CONFLICT (project_id, source, path) "
+        #         "DO UPDATE SET "
+        #         "  name = COALESCE(t.name, excluded.name),"
+        #         "  extension = COALESCE(t.extension, excluded.extension),"
+        #         "  size = COALESCE(excluded.size, t.size),"
+        #         "  magic_type = COALESCE(excluded.magic_type, t.magic_type),"
+        #         "  nemesis_file_id = COALESCE(excluded.nemesis_file_id, t.nemesis_file_id)"
+        #     )
+
+        #     async with self.pool.acquire() as conn:
+        #         await conn.execute(
+        #             query,
+        #             file_data_enriched.agent_id,
+        #             file_data_enriched.project_id,
+        #             file_data_enriched.source,
+        #             file_data_enriched.timestamp,
+        #             file_data_enriched.expiration,
+        #             file_data_enriched.path,
+        #             file_data_enriched.name,
+        #             file_data_enriched.extension,
+        #             "file",
+        #             file_data_enriched.size,
+        #             file_data_enriched.magic_type,
+        #             file_data_enriched.nemesis_file_id,
+        #         )
+
+        # async def add_file_data_enriched(self, file_data_enriched: FileDataEnriched) -> None:
+        #     """Adds a new `nemesis.file_data_enriched` entry from a FileDataEnriched class object."""
+
+        #     query = (
+        #         "INSERT INTO nemesis.file_data_enriched as t(agent_id, project_id, source, timestamp, expiration, object_id, originating_object_id, path, name, size, md5, sha1, sha256, nemesis_file_type, magic_type, converted_pdf_id, extracted_plaintext_id, extracted_source_id, tags) "
+        #         "VALUES ($1, $2, $3, $4, $5, $6, $7, $8, $9, $10, $11, $12, $13, $14, $15, $16, $17, $18, $19) "
+        #         " ON CONFLICT DO NOTHING"
+        #     )
+
+        #     async with self.pool.acquire() as conn:
+        #         await conn.execute(
+        #             query,
+        #             file_data_enriched.agent_id,
+        #             file_data_enriched.project_id,
+        #             file_data_enriched.source,
+        #             file_data_enriched.timestamp,
+        #             file_data_enriched.expiration,
+        #             file_data_enriched.object_id,
+        #             file_data_enriched.originating_object_id,
+        #             file_data_enriched.path,
+        #             file_data_enriched.name,
+        #             file_data_enriched.size,
+        #             file_data_enriched.md5,
+        #             file_data_enriched.sha1,
+        #             file_data_enriched.sha256,
+        #             file_data_enriched.nemesis_file_type,
+        #             file_data_enriched.magic_type,
+        #             file_data_enriched.converted_pdf_id,
+        #             file_data_enriched.extracted_plaintext_id,
+        #             file_data_enriched.extracted_source_id,
+        #             file_data_enriched.tags,
+        #         )
 
     # async def get_plaintext_passwords(self, username: str = "%"):
     #     """
@@ -1560,21 +1554,12 @@
     #     filtered by username.
     #     """
 
-<<<<<<< HEAD
     #     async with self.pool.acquire() as conn:
     #         results = await conn.fetch(
-    #             "SELECT data from nemesis.authentication_data WHERE type = 'password' AND username ILIKE $1",
+    #             "SELECT data FROM nemesis.authentication_data WHERE type = 'password' AND username ILIKE $1",
     #             username,
     #         )
     #         return [result[0] for result in results]
-=======
-        async with self.pool.acquire() as conn:
-            results = await conn.fetch(
-                "SELECT data FROM nemesis.authentication_data WHERE type = 'password' AND username ILIKE $1",
-                username,
-            )
-            return [result[0] for result in results]
->>>>>>> ecc6ab82
 
     # async def get_ntlm_hashes(self, username: str = "%"):
     #     """
@@ -1582,64 +1567,43 @@
     #     filtered by username.
     #     """
 
-<<<<<<< HEAD
     #     async with self.pool.acquire() as conn:
     #         results = await conn.fetch(
-    #             "SELECT data from nemesis.authentication_data WHERE type = 'ntlm_hash' AND username ILIKE $1",
+    #             "SELECT data FROM nemesis.authentication_data WHERE type = 'ntlm_hash' AND username ILIKE $1",
     #             username,
     #         )
     #     return [result[0] for result in results]
-=======
-        async with self.pool.acquire() as conn:
-            results = await conn.fetch(
-                "SELECT data FROM nemesis.authentication_data WHERE type = 'ntlm_hash' AND username ILIKE $1",
-                username,
-            )
-        return [result[0] for result in results]
->>>>>>> ecc6ab82
 
     # async def get_cracked_passwords(self, username: str = "%"):
     #     """Returns entries from `extracted_hashes` where is_cracked=True."""
 
-<<<<<<< HEAD
     #     async with self.pool.acquire() as conn:
     #         results = await conn.fetch(
-    #             "SELECT plaintext_value from nemesis.authentication_data is_cracked = True AND username ILIKE $1",
+    #             "SELECT plaintext_value FROM nemesis.extracted_hashes WHERE is_cracked = True AND username ILIKE $1",
     #             username,
     #         )
     #         return [result[0] for result in results]
 
-    # async def get_encrypted_dpapi_masterkeys(self, username: str = "%", machine: bool = False):
-    #     """Gets encrypted DPAPI masterkeys linked to a specific domain backupkey guid.
-=======
-        async with self.pool.acquire() as conn:
-            results = await conn.fetch(
-                "SELECT plaintext_value FROM nemesis.extracted_hashes WHERE is_cracked = True AND username ILIKE $1",
-                username,
-            )
-            return [result[0] for result in results]
-
-    async def get_cracked_hash_value(self, hash_value: str):
-        """Returns the plaintext value for a hash if it's already cracked."""
-
-        async with self.pool.acquire() as conn:
-            results = await conn.fetch(
-                "SELECT plaintext_value FROM nemesis.extracted_hashes WHERE is_cracked = True AND hash_value = $1",
-                hash_value,
-            )
-            if results:
-                return results[0][0]
-            else:
-                return None
+    # async def get_cracked_hash_value(self, hash_value: str):
+    #     """Returns the plaintext value for a hash if it's already cracked."""
+
+    #     async with self.pool.acquire() as conn:
+    #         results = await conn.fetch(
+    #             "SELECT plaintext_value FROM nemesis.extracted_hashes WHERE is_cracked = True AND hash_value = $1",
+    #             hash_value,
+    #         )
+    #         if results:
+    #             return results[0][0]
+    #         else:
+    #             return None
 
     async def get_encrypted_dpapi_masterkeys(self, username: str = "%", machine: bool = False):
         """Gets encrypted DPAPI masterkeys linked to a specific domain backupkey guid.
->>>>>>> ecc6ab82
-
-    #     machine -> only return machine masterkeys
-
-    #     TODO: Use cursors to handle lots of results https://magicstack.github.io/asyncpg/current/api/index.html?highlight=fetchval#cursors
-    #     """
+
+        #     machine -> only return machine masterkeys
+
+        #     TODO: Use cursors to handle lots of results https://magicstack.github.io/asyncpg/current/api/index.html?highlight=fetchval#cursors
+        #"""
 
     #     if machine:
     #         query = ("SELECT username, user_sid, masterkey_guid, masterkey_bytes FROM nemesis.dpapi_masterkeys WHERE username = $1 AND is_decrypted = False AND type = 'machine'",)
