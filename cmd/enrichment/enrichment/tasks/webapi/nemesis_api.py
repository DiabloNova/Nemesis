# Standard Libraries
import base64
import json
import os
import tempfile
import urllib.parse
import uuid
from datetime import datetime
from enum import StrEnum
from typing import Dict, List, Optional

# 3rd Party Libraries
import httpx
import nemesispb.nemesis_pb2 as pb
import structlog
import uvicorn
from aio_pika import connect_robust
from elasticsearch import AsyncElasticsearch
from enrichment.cli.submit_to_nemesis.submit_to_nemesis import (
    map_unordered,
    return_args_and_exceptions,
)
from enrichment.lib.nemesis_db import NemesisDb
from enrichment.lib.registry import include_registry_value
<<<<<<< HEAD
from fastapi import FastAPI, HTTPException, Request
=======
from fastapi import FastAPI, Request, APIRouter, HTTPException
>>>>>>> ecc6ab82
from fastapi.responses import FileResponse, Response
from google.protobuf.json_format import Parse

# from nemesiscommon.clearqueues import clearRabbitMQQueues
from nemesiscommon.constants import ALL_ES_INDICIES, NemesisQueue
from nemesiscommon.messaging import MessageQueueProducerInterface
from nemesiscommon.messaging_rabbitmq import RABBITMQ_QUEUE_BINDINGS
from nemesiscommon.services.alerter import AlerterInterface
from nemesiscommon.storage import StorageInterface
from nemesiscommon.tasking import TaskInterface
from prometheus_async import aio
from prometheus_client import Summary
from pydantic import BaseModel
from starlette.background import BackgroundTask

logger = structlog.get_logger(module=__name__)

MAP = {
    "authentication_data": pb.AuthenticationDataIngestionMessage,
    "cookie": pb.CookieIngestionMessage,
    "file_data": pb.FileDataIngestionMessage,
    "file_information": pb.FileInformationIngestionMessage,
    "host_information": pb.HostInformationIngestionMessage,
    "named_pipe": pb.NamedPipeIngestionMessage,
    "network_address": pb.NetworkAddressIngestionMessage,
    "network_conection": pb.NetworkConnectionIngestionMessage,
    "network_connection": pb.NetworkConnectionIngestionMessage,
    "path_list": pb.PathListIngestionMessage,
    "process_enriched": pb.ProcessEnrichedMessage,
    "process": pb.ProcessIngestionMessage,
    "raw_data": pb.RawDataIngestionMessage,
    "registry_value": pb.RegistryValueIngestionMessage,
    "route": pb.RouteDataIngestionMessage,
    "service": pb.ServiceIngestionMessage,
    "time": pb.TimeDataIngestionMessage,
    # DpapiBlobMessage
    # DpapiDomainBackupkeyMessage
    # DpapiMasterkeyMessage
    # ExtractedHashMessage
    # FileDataPlaintextMessage
    # ProcessMessage
    # ServiceEnrichedMessage
}


# # kills all the connections in a way we can't proceed
# async def delete_rabbit_mq_connections(connection_uri: str) -> None:
#     rabbit_mq_api_url_connections = connection_uri.replace("amqp", "http").replace(
#         ":5672", ":15672/rabbitmq/api/connections/username/nemesis"
#     )
#     transport = httpx.AsyncHTTPTransport(retries=5)
#     async with httpx.AsyncClient(transport=transport) as client:
#         try:
#             await client.delete(rabbit_mq_api_url_connections)
#         except Exception as e:
#             await logger.aerror("Error DELETEing RabbitMQ connections via the API", exception=e)


async def get_all_rabbit_mq_queues(rabbit_mq_api_url: str) -> List[str]:
    """Calls the RabbitMQ API to retrieve all current queue names."""
    rabbit_mq_api_url_queues = f"{rabbit_mq_api_url}queues"
    transport = httpx.AsyncHTTPTransport(retries=5)
    async with httpx.AsyncClient(transport=transport) as client:
        try:
            r = await client.get(rabbit_mq_api_url_queues)
            if r.status_code == 200:
                return [queue["name"] for queue in r.json()]
            else:
                await logger.aerror("Error retrieving RabbitMQ queues from the API", status=r.status_code)
                return []
        except Exception as e:
            await logger.aerror("Error retrieving RabbitMQ queues from the API", exception=e)
            return []


async def purge_rabbit_mq_queues(connection_uri: str) -> None:
    """Enumerates all queues with get_all_rabbit_mq_queues() and purges each."""
    await logger.ainfo("Purging all existing RabbitMQ queues")
    connection = await connect_robust(connection_uri)
    rabbit_mq_api_url = connection_uri.replace("amqp", "http").replace(":5672", ":15672/rabbitmq/api/")
    queue_names = await get_all_rabbit_mq_queues(rabbit_mq_api_url)

    async with connection:
        channel = await connection.channel()
        for queue_name in queue_names:
            queue = await channel.get_queue(queue_name)
            await logger.ainfo("Purging queue", queue=queue_name)
            await queue.purge()

    await logger.ainfo("Done purging RabbitMQ queues")


class NemesisApi(TaskInterface):
    storage: StorageInterface
    rabbitmq_connection_uri: str
    alerter: AlerterInterface
    db: NemesisDb
    es_client: AsyncElasticsearch
    http_client: httpx.AsyncClient
    queue_map: dict[NemesisQueue, MessageQueueProducerInterface]
    assessment_id: str
    log_level: str
    reprocessing_workers: int

    def __init__(
        self,
        storage: StorageInterface,
        rabbitmq_connection_uri: str,
        alerter: AlerterInterface,
        db: NemesisDb,
        es_client: AsyncElasticsearch,
        queue_map: dict[NemesisQueue, MessageQueueProducerInterface],
        assessment_id: str,
        log_level: str,
        reprocessing_workers: int,
    ) -> None:
        self.storage = storage
        self.rabbitmq_connection_uri = rabbitmq_connection_uri
        self.alerter = alerter
        self.db = db
        self.es_client = es_client
        self.queue_map = queue_map
        self.assessment_id = assessment_id
        self.log_level = log_level
        self.reprocessing_workers = reprocessing_workers

    async def run(self) -> None:
        app = FastAPI(title="Nemesis API")
        routes = NemesisApiRoutes(
            self.storage,
            self.rabbitmq_connection_uri,
            self.alerter,
            self.db,
            self.es_client,
            self.queue_map,
            self.assessment_id,
            self.reprocessing_workers,
        )

        app.include_router(routes.router)
        config = uvicorn.Config(
            app,
            host="0.0.0.0",
            port=9910,
            log_level=self.log_level.lower(),
        )
        server = uvicorn.Server(config)
        await server.serve()


class DataReturn(BaseModel):
    object_id: str


class DownloadFileTypes(StrEnum):
    BMP = "bmp"
    JPG = "jpg"
    JPEG = "jpeg"
    ICO = "ico"
    PNG = "png"
    PDF = "pdf"
    SVG = "svg"
    TXT = "txt"


class DownloadAction(StrEnum):
    DOWNLOAD = "download"
    VIEW = "view"
    VIEW_RAW = "view_raw"


class NemesisApiRoutes():
    storage: StorageInterface
    rabbitmq_connection_uri: str
    alerter: AlerterInterface
    db: NemesisDb
    es_client: AsyncElasticsearch
    producers: Dict[NemesisQueue, MessageQueueProducerInterface]
    assessment_id: str
    reprocessing_workers: int

    def __init__(
        self,
        storage: StorageInterface,
        rabbitmq_connection_uri: str,
        alerter: AlerterInterface,
        db: NemesisDb,
        es_client: AsyncElasticsearch,
        queues: Dict[NemesisQueue, MessageQueueProducerInterface],
        assessment_id: str,
        reprocessing_workers: int,
    ) -> None:
        super().__init__()
        self.storage = storage
        self.rabbitmq_connection_uri = rabbitmq_connection_uri
        self.alerter = alerter
        self.db = db
        self.es_client = es_client
        self.producers = queues
        self.assessment_id = assessment_id
        self.reprocessing_workers = reprocessing_workers
        self.router = APIRouter()
        self.router.add_api_route("/", self.home, methods=["GET"])
        self.router.add_api_route("/ready", self.ready, methods=["GET"])
        self.router.add_api_route("/reset", self.reset, methods=["POST"])
        self.router.add_api_route("/reprocess", self.reprocess, methods=["POST"])
        self.router.add_api_route("/data", self.get_file, methods=["GET"])
        self.router.add_api_route("/data", self.post_data, methods=["POST"])
        self.router.add_api_route("/file", self.post_file, methods=["POST"])
        self.router.add_api_route("/download/{id}", self.download, methods=["GET"])

    async def home(self):
        return Response()

    async def ready(self):
        """
        Used for readiness probes.
        """
        return Response()

    async def reset(self):
        """When called, purges Postgres, Elastic, and RabbitMQ."""
        await logger.ainfo("Clearing datastore!")

        # first purge all RabbitMQ queue messages
        await logger.ainfo("Purging RabbitMQ Queues.")
        await purge_rabbit_mq_queues(self.rabbitmq_connection_uri)

        # next clear the postgres database
        await logger.ainfo("Clearing the PostgreSQL database.")
        await self.db.clear_database()

        # then clear elasticsearch
        await logger.ainfo("Clearing Elasticsearch indexes")
        for ES_INDEX in ALL_ES_INDICIES:
            if await self.es_client.indices.exists(index=ES_INDEX):
                await logger.ainfo("Clearing Elastic index", index=ES_INDEX)
                await self.es_client.indices.delete(index=ES_INDEX)

    async def reprocess(self):
        """When called, triggers the reprocessing of all existing data messages."""

        producers = self.producers

        async def reprocess_post_data(message_bytes) -> None:
            """
            Reprocesses raw /data POST message bytes.
            We don't have all the error handling of post_data since only
            successful messages are saved off.
            """
            nonlocal producers
            global logger

            body_string = message_bytes.decode("utf-8")
            json_data = json.loads(body_string)
            data_type = json_data["metadata"]["data_type"]
            obj = Parse(message_bytes, MAP[data_type]())
            if obj.metadata.data_type in producers:
                producer = producers[obj.metadata.data_type]
                await producer.Send(obj.SerializeToString())

        def exception_handler(e, args):
            logger.exception("Error reprocessing message bytes", args=args)

        # await self.alerter.alert("*Clearing datastore and triggering data reprocessing!*")
        await logger.ainfo("Clearing datastore and triggering data reprocessing!")

        # first purge all RabbitMQ queue messages
        await logger.ainfo("Purging RabbitMQ Queues.")
        await purge_rabbit_mq_queues(self.rabbitmq_connection_uri)

        # next clear the postgres database
        await logger.ainfo("Clearing the PostgreSQL database.")
        await self.db.clear_database()

        # then clear elasticsearch
        await logger.ainfo("Clearing Elasticsearch indexes")
        for ES_INDEX in ALL_ES_INDICIES:
            if await self.es_client.indices.exists(index=ES_INDEX):
                await logger.ainfo("Clearing Elastic index", index=ES_INDEX)
                await self.es_client.indices.delete(index=ES_INDEX)

        # finally pull all existed messages and submit each for reprocessing
        # old : async for message_bytes in self.db.get_api_data_messages():
        #           await self.reprocess_post_data(message_bytes)

        total_file_count = 0
        wrapped_reprocess_post_data = return_args_and_exceptions(reprocess_post_data, exception_handler)
        await logger.ainfo("Resubmitting all existing messages for processing")

        try:
            async for result in map_unordered(wrapped_reprocess_post_data, self.db.get_api_data_messages(), limit=self.reprocessing_workers):
                total_file_count += 1
        except Exception as e:
            await logger.awarn("Error reprocessing message", e=e)

        await logger.ainfo(f"Completed reprocessing {total_file_count} files /data POST messages")
        return Response()

    @aio.time(Summary("get_file", "GET file"))  # type: ignore
    async def get_file(self, storage_id: str) -> Response:
        file_uuid_str = base64.b64decode(storage_id).decode("utf-8")
        file_uuid = uuid.UUID(file_uuid_str)

        with await self.storage.download(file_uuid) as file:
            return FileResponse(file.name)

    @aio.time(Summary("data_post", "Data POST"))  # type: ignore
    async def post_data(self, request: Request) -> Dict[str, str]:
        # first parse the message as a JSON object so we can extract out the message data_type
        try:
            body_bytes = await request.body()
            body_string = body_bytes.decode("utf-8")
            json_data = json.loads(body_string)
        except:
            raise HTTPException(status_code=400, detail="Invalid message")

        if "metadata" not in json_data or "data_type" not in json_data["metadata"]:
            raise HTTPException(status_code=400, detail="Invalid metadata")

        data_type = json_data["metadata"]["data_type"]
        if data_type not in MAP:
<<<<<<< HEAD
            raise HTTPException(status_code=400, detail=f"Invalid metadata data_type '{data_type}'")
=======
            raise HTTPException(status_code=400, detail="Invalid metadata data_type")
>>>>>>> ecc6ab82

        try:
            obj = self.parse_message_bytes(body_bytes, data_type)
        except:
            raise HTTPException(status_code=400, detail=f"Invalid {data_type} message")

        try:
            expiration_string = json_data["metadata"]["expiration"]
            expiration = datetime.strptime(expiration_string, "%Y-%m-%dT%H:%M:%S.000Z")
        except:
<<<<<<< HEAD
            raise HTTPException(status_code=400, detail="Invalid metadata expiration")

        await logger.ainfo("Received data message", data_type=obj.metadata.data_type, message_id=obj.metadata.message_id)

        # save off the raw POST message for possible replay later
        await self.db.add_api_data_message(obj.metadata.message_id, body_bytes, obj.metadata.expiration.ToDatetime())
=======
            raise HTTPException(status_code=400, detail=f"Invalid expiration value in metadata field")
>>>>>>> ecc6ab82


        # make sure we filter out registry values we're not currently supporting
        if data_type == "registry_value":
            i = 0
            while i < len(obj.data):
                # check if we want this registry value to be emitted to the pipeline
                tags = await include_registry_value(
                    key=obj.data[i].key,
                    value_name=obj.data[i].value_name,
                    value_kind=obj.data[0].value_kind,
                    value=obj.data[0].value,
                )
                if tags:
                    obj.data[i].tags = tags
                    i += 1
                else:
                    del obj.data[i]

        id_ = str(uuid.uuid4())
        obj.metadata.message_id = id_

        # save off the raw POST message for possible replay later
        await self.db.add_api_data_message(id_, body_bytes, expiration)

        if obj.metadata.data_type in self.producers:
            producer = self.producers[obj.metadata.data_type]
            await producer.Send(obj.SerializeToString())

        return {"object_id": obj.metadata.message_id}

    def parse_message_bytes(self, message_bytes: bytes, data_type: str):
        obj = Parse(message_bytes, MAP[data_type]())
        obj.metadata.message_id = self.generate_message_id()
        return obj

    def generate_message_id(self) -> str:
        return str(uuid.uuid4())

    @aio.time(Summary("post_file", "POST file"))  # type: ignore
    async def post_file(self, request: Request) -> Dict[str, str]:
        await logger.ainfo("Received file upload request")
        with tempfile.NamedTemporaryFile() as tmpfile:
            # TODO: Write to disk and then create a queue that uploads the file in
            # the background so we don't have to wait for the upload to finish before sending a response.
            # Right now, large uploads could take quite a while to upload and API clients could timeout
            # before recieving a response, despite the upload completing successfully
            with open(tmpfile.name, "wb") as f:
                f.write(await request.body())

            file_uuid = await self.storage.upload(f.name)
            return {"object_id": str(file_uuid)}

    @aio.time(Summary("download", "Download file"))  # type: ignore
    async def download(self, id: uuid.UUID, name: Optional[str] = None, action: Optional[DownloadAction] = None) -> Response:
        content_type = "application/octet-stream"
        content_disposition: Optional[str] = None

        if name:
            filename = urllib.parse.quote(name)
            filetype = name.split(".")[-1].lower() if name else None
        else:
            filename = str(id)
            filetype = None

        if action is None or action == DownloadAction.DOWNLOAD:
            content_disposition = f'attachment; filename="{filename}"'
        else:
            content_disposition = f'inline; filename="{filename}"'

        if action == DownloadAction.VIEW_RAW:
            content_type = "text/plain"
        else:
            match filetype:
                case DownloadFileTypes.BMP:
                    content_type = "image/bmp"
                case DownloadFileTypes.ICO:
                    content_type = "image/vnd.microsoft.icon"
                case DownloadFileTypes.JPEG:
                    content_type = "image/jpeg"
                case DownloadFileTypes.JPG:
                    content_type = "image/jpeg"
                case DownloadFileTypes.PDF:
                    content_type = "application/pdf"
                case DownloadFileTypes.PNG:
                    content_type = "image/png"
                case DownloadFileTypes.SVG:
                    content_type = "image/svg+xml"
                case DownloadFileTypes.TXT:
                    content_type = "text/plain"
                case _:
                    content_type = "text/plain"

        headers = {
            "X-Content-Type-Options": "nosniff",
        }

        if content_disposition:
            headers["Content-Disposition"] = content_disposition

        try:
            await logger.ainfo("Received file download request", file_id=id)
            # download and signal we don't want to delete the file
            with await self.storage.download(id, False) as file:
                # set a background task to delete the file after serving
                #   ref - https://github.com/tiangolo/fastapi/issues/2152#issuecomment-889282903
                return FileResponse(file.name, background=BackgroundTask(os.remove, file.name), media_type=content_type, headers=headers)
        except Exception as e:
            await logger.aerror(message="Failed to download file", file_uuid=id, exception=e)
            raise HTTPException(status_code=404, detail="File not found")<|MERGE_RESOLUTION|>--- conflicted
+++ resolved
@@ -22,11 +22,7 @@
 )
 from enrichment.lib.nemesis_db import NemesisDb
 from enrichment.lib.registry import include_registry_value
-<<<<<<< HEAD
-from fastapi import FastAPI, HTTPException, Request
-=======
-from fastapi import FastAPI, Request, APIRouter, HTTPException
->>>>>>> ecc6ab82
+from fastapi import APIRouter, FastAPI, HTTPException, Request
 from fastapi.responses import FileResponse, Response
 from google.protobuf.json_format import Parse
 
@@ -198,7 +194,7 @@
     VIEW_RAW = "view_raw"
 
 
-class NemesisApiRoutes():
+class NemesisApiRoutes:
     storage: StorageInterface
     rabbitmq_connection_uri: str
     alerter: AlerterInterface
@@ -349,32 +345,24 @@
 
         data_type = json_data["metadata"]["data_type"]
         if data_type not in MAP:
-<<<<<<< HEAD
             raise HTTPException(status_code=400, detail=f"Invalid metadata data_type '{data_type}'")
-=======
-            raise HTTPException(status_code=400, detail="Invalid metadata data_type")
->>>>>>> ecc6ab82
 
         try:
             obj = self.parse_message_bytes(body_bytes, data_type)
         except:
             raise HTTPException(status_code=400, detail=f"Invalid {data_type} message")
+            raise HTTPException(status_code=400, detail=f"Invalid {data_type} message")
 
         try:
             expiration_string = json_data["metadata"]["expiration"]
             expiration = datetime.strptime(expiration_string, "%Y-%m-%dT%H:%M:%S.000Z")
         except:
-<<<<<<< HEAD
             raise HTTPException(status_code=400, detail="Invalid metadata expiration")
 
         await logger.ainfo("Received data message", data_type=obj.metadata.data_type, message_id=obj.metadata.message_id)
 
         # save off the raw POST message for possible replay later
         await self.db.add_api_data_message(obj.metadata.message_id, body_bytes, obj.metadata.expiration.ToDatetime())
-=======
-            raise HTTPException(status_code=400, detail=f"Invalid expiration value in metadata field")
->>>>>>> ecc6ab82
-
 
         # make sure we filter out registry values we're not currently supporting
         if data_type == "registry_value":
