--- conflicted
+++ resolved
@@ -1,32 +1,29 @@
 # Standard Libraries
 import asyncio
 import logging
+import ntpath
 import os
-import requests
-import ntpath
 import re
 import time
-from dataclasses import dataclass, asdict
+from dataclasses import asdict, dataclass
 from datetime import datetime, timedelta
 from enum import Enum
 from typing import Any, NewType, Optional
 from urllib.parse import urlparse
 from uuid import UUID
-import redis
 
 # Outflank Stage1 Libraries
 from outflank_stage1 import Config
 from outflank_stage1.bot import BaseBot
 from outflank_stage1.implant import Implant
 from outflank_stage1.services.implant_service import ImplantService
+from outflank_stage1.services.task_service import TaskService
 from outflank_stage1.task import BaseTask
-<<<<<<< HEAD
-
-=======
 from outflank_stage1.task.tasks import PwdTask
-from outflank_stage1.services.task_service import TaskService
->>>>>>> ecc6ab82
+
 # 3rd Party Libraries
+import redis
+import requests
 from pip._internal import main as pipmain
 
 # # Hard code creds if you don't want to bother editing OST's docker-compose file
@@ -55,10 +52,11 @@
 from dynaconf.base import Settings  # noqa
 from pydantic.types import PositiveInt  # noqa
 
-rconn = redis.Redis(host='redis', db=13)
+rconn = redis.Redis(host="redis", db=13)
 if "CLEAR_REDIS" in os.environ and os.environ["CLEAR_REDIS"].lower().startswith("t"):
-    for key in rconn.keys('*'):
+    for key in rconn.keys("*"):
         rconn.delete(key)
+
 
 def is_uri(value: str) -> bool:
     if value is None:
@@ -78,10 +76,10 @@
 def parse_size(size):
     units = {"B": 1, "KB": 2**10, "MB": 2**20, "GB": 2**30, "TB": 2**40}
     size = size.upper()
-    if not re.match(r' ', size):
-        size = re.sub(r'([KMGT]?B)', r' \1', size)
+    if not re.match(r" ", size):
+        size = re.sub(r"([KMGT]?B)", r" \1", size)
     number, unit = [string.strip() for string in size.split()]
-    return int(float(number)*units[unit])
+    return int(float(number) * units[unit])
 
 
 # set environment variables
@@ -275,7 +273,9 @@
                     "agent_type": data.metadata.agent_type,
                     "automated": data.metadata.automated,
                     "data_type": data.metadata.data_type.value,
-                    "expiration": convert_to_nemesis_timestamp(data.metadata.expiration),
+                    "expiration": convert_to_nemesis_timestamp(
+                        data.metadata.expiration
+                    ),
                     "source": data.metadata.source,
                     "project": data.metadata.project,
                     "timestamp": convert_to_nemesis_timestamp(data.metadata.timestamp),
@@ -289,7 +289,6 @@
             obj = resp.json()
 
             return DataResponse(NemesisMessageId(obj["object_id"]))
-
 
     def send_file_data(self, data: FileDataRequest) -> DataResponse:
         """Uploads a file_data object to Nemesis and returns a Nemesis file object UUID.
@@ -396,16 +395,20 @@
             parts = line.split("<DIR>")
             name = parts[-1].strip()
             timestamp = parts[0].strip()
-            nemesis_timestamp = datetime.strptime(timestamp, "%d/%m/%Y %H:%M").strftime("%Y-%m-%dT%H:%M:%S.000Z")
+            nemesis_timestamp = datetime.strptime(timestamp, "%d/%m/%Y %H:%M").strftime(
+                "%Y-%m-%dT%H:%M:%S.000Z"
+            )
             path = f"{target_dir}{name}"
             if not (name == "." or name == ".."):
                 return FileInformation(
                     type="folder",
                     modification_time=nemesis_timestamp,
-                    creation_time=datetime(1970, 1, 1).strftime("%Y-%m-%dT%H:%M:%S.000Z"),
+                    creation_time=datetime(1970, 1, 1).strftime(
+                        "%Y-%m-%dT%H:%M:%S.000Z"
+                    ),
                     access_time=datetime(1970, 1, 1).strftime("%Y-%m-%dT%H:%M:%S.000Z"),
                     size=0,
-                    path=path
+                    path=path,
                 )
         else:
             parts = line.split("\t")
@@ -414,17 +417,20 @@
             parsed_size = parse_size(size)
             name = parts[2].strip()
             path = f"{target_dir}{name}"
-            nemesis_timestamp = datetime.strptime(timestamp, "%d/%m/%Y %H:%M").strftime("%Y-%m-%dT%H:%M:%S.000Z")
+            nemesis_timestamp = datetime.strptime(timestamp, "%d/%m/%Y %H:%M").strftime(
+                "%Y-%m-%dT%H:%M:%S.000Z"
+            )
             return FileInformation(
                 type="file",
                 modification_time=nemesis_timestamp,
                 creation_time=datetime(1970, 1, 1).strftime("%Y-%m-%dT%H:%M:%S.000Z"),
                 access_time=datetime(1970, 1, 1).strftime("%Y-%m-%dT%H:%M:%S.000Z"),
                 size=parsed_size,
-                path=path
+                path=path,
             )
     except Exception as e:
         print(f"Error parsing line '{line}' : {e}")
+
 
 def parse_ls_line2(target_dir: str, line: str) -> FileInformation:
     """Converts a directory listing line to a FileInformation dataclass.
@@ -439,9 +445,15 @@
     try:
         parts = line.split("|")
         if len(parts) == 5:
-            nemesis_created_timestamp = datetime.strptime(parts[0].strip(), "%m/%d/%Y %H:%M:%S").strftime("%Y-%m-%dT%H:%M:%S.000Z")
-            nemesis_written_timestamp = datetime.strptime(parts[1].strip(), "%m/%d/%Y %H:%M:%S").strftime("%Y-%m-%dT%H:%M:%S.000Z")
-            nemesis_accessed_timestamp = datetime.strptime(parts[2].strip(), "%m/%d/%Y %H:%M:%S").strftime("%Y-%m-%dT%H:%M:%S.000Z")
+            nemesis_created_timestamp = datetime.strptime(
+                parts[0].strip(), "%m/%d/%Y %H:%M:%S"
+            ).strftime("%Y-%m-%dT%H:%M:%S.000Z")
+            nemesis_written_timestamp = datetime.strptime(
+                parts[1].strip(), "%m/%d/%Y %H:%M:%S"
+            ).strftime("%Y-%m-%dT%H:%M:%S.000Z")
+            nemesis_accessed_timestamp = datetime.strptime(
+                parts[2].strip(), "%m/%d/%Y %H:%M:%S"
+            ).strftime("%Y-%m-%dT%H:%M:%S.000Z")
             name = parts[-1].strip()
             path = f"{target_dir}{name}"
 
@@ -453,7 +465,7 @@
                         access_time=nemesis_accessed_timestamp,
                         modification_time=nemesis_written_timestamp,
                         size=0,
-                        path=path
+                        path=path,
                     )
             else:
                 size = parts[3].strip()
@@ -463,10 +475,11 @@
                     access_time=nemesis_accessed_timestamp,
                     modification_time=nemesis_written_timestamp,
                     size=size,
-                    path=path
+                    path=path,
                 )
     except Exception as e:
         print(f"Error parsing line '{line}' : {e}")
+
 
 def parse_ls_output(cwd: str, text: str):
     """Converts a directory listing to an array of file FileInformation.
@@ -476,7 +489,7 @@
         text (str): The output of ls
     """
     target_dir = ""
-    ls_type = "1" # 1 is normal, 2 is customized
+    ls_type = "1"  # 1 is normal, 2 is customized
 
     for line in text.split("\n")[0:3]:
         if line.startswith("Directory of "):
@@ -515,6 +528,7 @@
                     listings.append(listing)
 
         return listings
+
 
 class NemesisConnector(BaseBot):
     _implant_service: ImplantService
@@ -555,90 +569,158 @@
                     for task in json_resp["tasks"]:
                         if task["response"]:
                             if task["name"] == "pwd":
-                                self._current_working_directories[implant_uid] = task["response"]
-                            elif task["name"] == "cd" and (task["response"] == "Command succeeded"):
+                                self._current_working_directories[implant_uid] = task[
+                                    "response"
+                                ]
+                            elif task["name"] == "cd" and (
+                                task["response"] == "Command succeeded"
+                            ):
                                 target_dir = task["run_arguments"][0].replace("/", "\\")
                                 if not target_dir.endswith("\\"):
                                     target_dir = f"{target_dir}\\"
                                 if ntpath.isabs(target_dir):
                                     if target_dir.startswith("\\"):
                                         # handle cases like "cd \temp"
-                                        cwd = self._current_working_directories[implant_uid]
+                                        cwd = self._current_working_directories[
+                                            implant_uid
+                                        ]
                                         prev_drive = ntpath.splitdrive(cwd)
-                                        self._current_working_directories[implant_uid] = f"{prev_drive}\\{target_dir}"
+                                        self._current_working_directories[
+                                            implant_uid
+                                        ] = f"{prev_drive}\\{target_dir}"
                                     else:
-                                        self._current_working_directories[implant_uid] = target_dir
+                                        self._current_working_directories[
+                                            implant_uid
+                                        ] = target_dir
                                 else:
                                     cwd = self._current_working_directories[implant_uid]
-                                    path_resolved = ntpath.realpath(f"{cwd}\\{target_dir}")
+                                    path_resolved = ntpath.realpath(
+                                        f"{cwd}\\{target_dir}"
+                                    )
                                     if not path_resolved.endswith("\\"):
                                         path_resolved = f"{path_resolved}\\"
-                                    self._current_working_directories[implant_uid] = path_resolved
+                                    self._current_working_directories[
+                                        implant_uid
+                                    ] = path_resolved
                             elif task["name"] == "download":
                                 task_uid = task["uid"]
                                 if rconn.get(task_uid):
-                                    self._logger.info(f"Download {task_uid} already processed!")
+                                    self._logger.info(
+                                        f"Download {task_uid} already processed!"
+                                    )
                                 else:
-                                    response_timestamp = datetime.fromisoformat(task["response_timestamp"])
+                                    response_timestamp = datetime.fromisoformat(
+                                        task["response_timestamp"]
+                                    )
                                     filename = task["response"]
-                                    timestamp = datetime.fromisoformat(task["timestamp"])
-                                    download = self.get_download_disk_filepath(filename, timestamp)
+                                    timestamp = datetime.fromisoformat(
+                                        task["timestamp"]
+                                    )
+                                    download = self.get_download_disk_filepath(
+                                        filename, timestamp
+                                    )
                                     if download and os.path.isfile(download):
                                         try:
                                             file_size = os.stat(download).st_size
-                                            client = NemesisApiClient(cfg.url, httpx.BasicAuth(cfg.username, cfg.password))
-                                            fileUploadResp = client.send_file(FileUploadRequest(download))
-                                            self._logger.info(f"[Startup] Uploaded file '{filename}' to nemesis! File ID: {fileUploadResp.object_id}. Sending file data message...")
+                                            client = NemesisApiClient(
+                                                cfg.url,
+                                                httpx.BasicAuth(
+                                                    cfg.username, cfg.password
+                                                ),
+                                            )
+                                            fileUploadResp = client.send_file(
+                                                FileUploadRequest(download)
+                                            )
+                                            self._logger.info(
+                                                f"[Startup] Uploaded file '{filename}' to nemesis! File ID: {fileUploadResp.object_id}. Sending file data message..."
+                                            )
 
                                             m = Metadata(
                                                 agent_id=implant_uid,
                                                 agent_type=NemesisAgent.STAGE1.value,
                                                 automated=True,
                                                 data_type=NemesisDataType.FileData,
-                                                expiration=(response_timestamp + timedelta(days=cfg.expiration_days)),
+                                                expiration=(
+                                                    response_timestamp
+                                                    + timedelta(
+                                                        days=cfg.expiration_days
+                                                    )
+                                                ),
                                                 source=hostname,
                                                 project=cfg.project,
                                                 timestamp=response_timestamp,
                                             )
 
-                                            file_data = FileData(path=filename, size=file_size, object_id=fileUploadResp.object_id)
-                                            fdReq = FileDataRequest(metadata=m, data=[file_data])
+                                            file_data = FileData(
+                                                path=filename,
+                                                size=file_size,
+                                                object_id=fileUploadResp.object_id,
+                                            )
+                                            fdReq = FileDataRequest(
+                                                metadata=m, data=[file_data]
+                                            )
 
                                             fdResp = client.send_file_data(fdReq)
 
-                                            self._logger.info(f"[Startup] Sent file_data message to nemesis! Message ID: {fdResp.object_id}")
+                                            self._logger.info(
+                                                f"[Startup] Sent file_data message to nemesis! Message ID: {fdResp.object_id}"
+                                            )
                                             rconn.set(task_uid, 1)
                                         except httpx.HTTPStatusError as e:
-                                            self._logger.exception(f"[Startup] Error sending file data message. Response body: {e.response.text} Exception: {e}")
+                                            self._logger.exception(
+                                                f"[Startup] Error sending file data message. Response body: {e.response.text} Exception: {e}"
+                                            )
                                     else:
-                                        self._logger.info(f"[Startup] Download {task_uid} doesn't exist on disk!")
-
-                            elif task["name"] == "ls" and not task["response"].startswith("[Error"):
+                                        self._logger.info(
+                                            f"[Startup] Download {task_uid} doesn't exist on disk!"
+                                        )
+
+                            elif task["name"] == "ls" and not task[
+                                "response"
+                            ].startswith("[Error"):
                                 task_uid = task["uid"]
                                 if rconn.get(task_uid):
-                                    self._logger.info(f"Listing {task_uid} already processed!")
+                                    self._logger.info(
+                                        f"Listing {task_uid} already processed!"
+                                    )
                                 else:
-                                    response_timestamp = datetime.fromisoformat(task["response_timestamp"])
+                                    response_timestamp = datetime.fromisoformat(
+                                        task["response_timestamp"]
+                                    )
                                     filename = task["response"]
-                                    timestamp = datetime.fromisoformat(task["timestamp"])
+                                    timestamp = datetime.fromisoformat(
+                                        task["timestamp"]
+                                    )
                                     ls_output = task["response"]
 
                                     if not ls_output.startswith("[Error"):
                                         try:
-                                            client = NemesisApiClient(cfg.url, httpx.BasicAuth(cfg.username, cfg.password))
+                                            client = NemesisApiClient(
+                                                cfg.url,
+                                                httpx.BasicAuth(
+                                                    cfg.username, cfg.password
+                                                ),
+                                            )
 
                                             m = Metadata(
                                                 agent_id=implant_uid,
                                                 agent_type=NemesisAgent.STAGE1.value,
                                                 automated=True,
                                                 data_type=NemesisDataType.FileInformation,
-                                                expiration=(response_timestamp + timedelta(days=cfg.expiration_days)),
+                                                expiration=(
+                                                    response_timestamp
+                                                    + timedelta(
+                                                        days=cfg.expiration_days
+                                                    )
+                                                ),
                                                 source=hostname,
                                                 project=cfg.project,
                                                 timestamp=response_timestamp,
                                             )
 
-                                            cwd = self._current_working_directories[implant_uid]
+                                            cwd = self._current_working_directories[
+                                                implant_uid
+                                            ]
                                             run_args = task["run_arguments"]
 
                                             if len(run_args) > 0:
@@ -647,21 +729,41 @@
                                                 if ntpath.isabs(ls_arg):
                                                     ls_working_directory = ls_arg
                                                 else:
-                                                    ls_working_directory = ntpath.realpath(f"{cwd}\\{ls_arg}")
-                                                if not ls_working_directory.endswith("\\"):
-                                                    ls_working_directory = f"{ls_working_directory}\\"
-
-                                                file_information = parse_ls_output(ls_working_directory, ls_output)
-                                                fiReq = FileInformationRequest(metadata=m, data=file_information)
-                                                fiResp = client.send_file_information(fiReq)
-                                                self._logger.info(f"Sent file_data message to nemesis! Message ID: {fiResp}")
+                                                    ls_working_directory = (
+                                                        ntpath.realpath(
+                                                            f"{cwd}\\{ls_arg}"
+                                                        )
+                                                    )
+                                                if not ls_working_directory.endswith(
+                                                    "\\"
+                                                ):
+                                                    ls_working_directory = (
+                                                        f"{ls_working_directory}\\"
+                                                    )
+
+                                                file_information = parse_ls_output(
+                                                    ls_working_directory, ls_output
+                                                )
+                                                fiReq = FileInformationRequest(
+                                                    metadata=m, data=file_information
+                                                )
+                                                fiResp = client.send_file_information(
+                                                    fiReq
+                                                )
+                                                self._logger.info(
+                                                    f"Sent file_data message to nemesis! Message ID: {fiResp}"
+                                                )
                                                 rconn.set(task_uid, 1)
                                         except httpx.HTTPStatusError as e:
-                                            self._logger.exception(f"Error sending file data message. Response body: {e.response.text} Exception: {e}")
+                                            self._logger.exception(
+                                                f"Error sending file data message. Response body: {e.response.text} Exception: {e}"
+                                            )
 
                 # if we get to this point and there hasn't been a PWD, task one up
                 if not self._current_working_directories[implant_uid]:
-                    self._task_service.schedule_task(implant_uid=implant.get_uid(), task=PwdTask())
+                    self._task_service.schedule_task(
+                        implant_uid=implant.get_uid(), task=PwdTask()
+                    )
 
         self._logger.info("Nemesis Connector is running")
 
@@ -743,7 +845,6 @@
         self._logger.info(f"Setting cwd for {implant_uid} to '{cwd_output}'")
         self._current_working_directories[implant_uid] = cwd_output
 
-
     def handle_ls_response(self, task: BaseTask):
         # Obtain/validate required fields
 
@@ -789,14 +890,18 @@
 
         if not ls_output.startswith("[Error"):
             try:
-                client = NemesisApiClient(cfg.url, httpx.BasicAuth(cfg.username, cfg.password))
+                client = NemesisApiClient(
+                    cfg.url, httpx.BasicAuth(cfg.username, cfg.password)
+                )
 
                 m = Metadata(
                     agent_id=implant_uid,
                     agent_type=NemesisAgent.STAGE1.value,
                     automated=True,
                     data_type=NemesisDataType.FileInformation,
-                    expiration=(response_timestamp + timedelta(days=cfg.expiration_days)),
+                    expiration=(
+                        response_timestamp + timedelta(days=cfg.expiration_days)
+                    ),
                     source=hostname,
                     project=cfg.project,
                     timestamp=response_timestamp,
@@ -818,13 +923,16 @@
                     file_information = parse_ls_output(ls_working_directory, ls_output)
                     fiReq = FileInformationRequest(metadata=m, data=file_information)
                     fiResp = client.send_file_information(fiReq)
-                    self._logger.info(f"Sent file_data message to nemesis! Message ID: {fiResp}")
+                    self._logger.info(
+                        f"Sent file_data message to nemesis! Message ID: {fiResp}"
+                    )
 
             except httpx.HTTPStatusError as e:
-                self._logger.exception(f"Error sending file data message. Response body: {e.response.text} Exception: {e}")
+                self._logger.exception(
+                    f"Error sending file data message. Response body: {e.response.text} Exception: {e}"
+                )
 
     def handle_download_response(self, task: BaseTask):
-
         task_uid = task.get_uid()
         if not task_uid:
             self._logger.error(f"No task_uid found for in download response")
@@ -880,14 +988,9 @@
                 cfg.url, httpx.BasicAuth(cfg.username, cfg.password)
             )
             fileUploadResp = client.send_file(FileUploadRequest(download))
-<<<<<<< HEAD
-
             self._logger.info(
                 f"Uploaded file '{filename}' to nemesis! File ID: {fileUploadResp.object_id}. Sending file data message..."
             )
-=======
-            self._logger.info(f"Uploaded file '{filename}' to nemesis! File ID: {fileUploadResp.object_id}. Sending file data message...")
->>>>>>> ecc6ab82
 
             m = Metadata(
                 agent_id=implant_uid,
